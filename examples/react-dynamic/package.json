{
  "name": "sbc-dynamic-example",
  "private": true,
  "version": "0.0.1",
  "type": "module",
  "scripts": {
    "dev": "vite",
    "dev:local": "pnpm link ../../packages/core ../../packages/react && vite",
    "dev:host": "pnpm link ../../packages/core ../../packages/react && vite --host",
    "build": "tsc && vite build",
    "lint": "eslint . --ext ts,tsx --report-unused-disable-directives --max-warnings 0",
    "preview": "vite preview"
  },
  "dependencies": {
<<<<<<< HEAD
    "@dynamic-labs/ethereum": "4.25.7",
    "@dynamic-labs/ethereum-aa": "4.25.7",
    "@dynamic-labs/sdk-react-core": "4.25.7",
=======
    "@dynamic-labs/ethereum": "^4.25.7",
    "@dynamic-labs/ethereum-aa": "^4.25.7",
    "@dynamic-labs/sdk-react-core": "^4.25.7",
>>>>>>> bbf56c84
    "@stablecoin.xyz/core": "workspace:*",
    "@stablecoin.xyz/react": "workspace:*",
    "react": "^18.2.0",
    "react-dom": "^18.2.0",
    "viem": "^2.33.0"
  },
  "devDependencies": {
    "@types/react": "^18.2.0",
    "@types/react-dom": "^18.2.0",
    "@typescript-eslint/eslint-plugin": "^6.0.0",
    "@typescript-eslint/parser": "^6.0.0",
    "@vitejs/plugin-react": "^4.0.0",
    "autoprefixer": "^10.4.0",
    "eslint": "^8.0.0",
    "eslint-plugin-react-hooks": "^4.6.0",
    "eslint-plugin-react-refresh": "^0.4.0",
    "postcss": "^8.4.0",
    "tailwindcss": "^3.4.17",
    "typescript": "^5.0.0",
    "vite": "^4.0.0"
  }
}<|MERGE_RESOLUTION|>--- conflicted
+++ resolved
@@ -12,15 +12,9 @@
     "preview": "vite preview"
   },
   "dependencies": {
-<<<<<<< HEAD
-    "@dynamic-labs/ethereum": "4.25.7",
-    "@dynamic-labs/ethereum-aa": "4.25.7",
-    "@dynamic-labs/sdk-react-core": "4.25.7",
-=======
     "@dynamic-labs/ethereum": "^4.25.7",
     "@dynamic-labs/ethereum-aa": "^4.25.7",
     "@dynamic-labs/sdk-react-core": "^4.25.7",
->>>>>>> bbf56c84
     "@stablecoin.xyz/core": "workspace:*",
     "@stablecoin.xyz/react": "workspace:*",
     "react": "^18.2.0",
